# Licensed to the Apache Software Foundation (ASF) under one
# or more contributor license agreements.  See the NOTICE file
# distributed with this work for additional information
# regarding copyright ownership.  The ASF licenses this file
# to you under the Apache License, Version 2.0 (the
# "License"); you may not use this file except in compliance
# with the License.  You may obtain a copy of the License at
#
#   http://www.apache.org/licenses/LICENSE-2.0
#
# Unless required by applicable law or agreed to in writing,
# software distributed under the License is distributed on an
# "AS IS" BASIS, WITHOUT WARRANTIES OR CONDITIONS OF ANY
# KIND, either express or implied.  See the License for the
# specific language governing permissions and limitations
# under the License.
language: java
addons:
  apt:
    packages:
      - ant
      - ant-optional
      - xvfb
      - openjfx
install:
  - export PATH="$PATH:$TRAVIS_BUILD_DIR/nbbuild/travis"
  - export DISPLAY=:99.0
  - Xvfb :99 -screen 0 1024x768x24 > /dev/null 2>&1 &
  - sleep 3
script:
  - if [ "x$OPTS" == "x" ]; then OPTS="-quiet -Djavac.compilerargs=-nowarn -Dbuild.compiler.deprecation=false"; fi
  - if [ "x$TARGET" == "x" ]; then TARGET="build"; fi
  - ant $OPTS clean
  - ant $OPTS $TARGET
  - if [ "x$SIGTEST" == "xtrue" ]; then ant check-sigtests; fi
  - if [ "x$SIGTEST" == "xtrue" ]; then ant gen-sigtests-release; fi
  - if [ "x$SCRIPT" != "x" ]; then ./$SCRIPT; fi

matrix:
    include:
        - name: Check line endings and verify RAT report
          script: 
            - nbbuild/travis/check-line-endings.sh
            - ant -quiet build-source-config
            - mkdir scratch
            - cd scratch
            - unzip -qq ../nbbuild/build/release-src*
            - ant -quiet rat -Drat-report.haltonfailure=true
          
        - name: Verify libs and licenses
          script:
            - ant verify-libs-and-licenses -Dverify-libs-and-licenses.haltonfailure=true

        - env: SIGTEST=true
          jdk: openjdk8

        - env: TARGET="build-platform" SCRIPT=nbbuild/travis/gensigtest.sh
          jdk: openjdk8
          
        - name: Compile all modules with OpenJDK8
          jdk: openjdk8
          env:
            - OPTS="-quiet -Dcluster.config=full -Djavac.compilerargs=-nowarn -Dbuild.compiler.deprecation=false"
          before_script:
            - ant $OPTS clean
          script:
            - ant $OPTS build
            - ant $OPTS test -Dtest.includes=NoTestsJustBuild

        - name: Compile all modules with OpenJDK11
          jdk: openjdk11
          env:
            - OPTS="-quiet -Dcluster.config=full -Dpermit.jdk9.builds=true -Djavac.compilerargs=-nowarn -Dbuild.compiler.deprecation=false"
          before_script:
            - ant $OPTS clean
          script:
            - ant $OPTS build
            - ant $OPTS test -Dtest.includes=NoTestsJustBuild

        - name: Test harness modules
          jdk: openjdk8
          env:
            - OPTS="-silent -Dcluster.config=platform -Djavac.compilerargs=-nowarn -Dbuild.compiler.deprecation=false -Dtest-unit-sys-prop.ignore.random.failures=true -Dvanilla.javac.exists=true"
          before_script:
            - ant $OPTS clean
            - ant $OPTS build
          script:
            - OPTS="-quiet -Dcluster.config=platform -Djavac.compilerargs=-nowarn -Dbuild.compiler.deprecation=false -Dtest-unit-sys-prop.ignore.random.failures=true -Dvanilla.javac.exists=true"
            - ant $OPTS -f harness/o.n.insane test
            - ant $OPTS -f harness/apisupport.harness test
            - ant $OPTS -f harness/nbjunit test
            - ant $OPTS -f harness/jellytools.platform test -Dtest.config=stable

        - name: Test platform modules, Batch 1
          jdk: openjdk8
          env:
            - OPTS="-silent -Dcluster.config=platform -Djavac.compilerargs=-nowarn -Dbuild.compiler.deprecation=false -Dtest-unit-sys-prop.ignore.random.failures=true -Dvanilla.javac.exists=true"
          before_script:
            - ant $OPTS clean
            - ant $OPTS build
          script:
            - travis_retry hide-logs.sh ant $OPTS -f platform/api.htmlui test
            - hide-logs.sh ant $OPTS -f platform/api.intent test
            - hide-logs.sh ant $OPTS -f platform/api.io test
            - hide-logs.sh ant $OPTS -f platform/api.progress test
            - hide-logs.sh ant $OPTS -f platform/api.progress.nb test
            - hide-logs.sh ant $OPTS -f platform/api.scripting test
            - hide-logs.sh ant $OPTS -f platform/api.search test
            - hide-logs.sh ant $OPTS -f platform/api.templates test
            - hide-logs.sh ant $OPTS -f platform/api.visual test
            - hide-logs.sh ant $OPTS -f platform/applemenu test
            - hide-logs.sh ant $OPTS -f platform/autoupdate.cli test
            - hide-logs.sh ant $OPTS -f platform/autoupdate.services test
            - hide-logs.sh ant $OPTS -f platform/autoupdate.ui test
            - hide-logs.sh ant $OPTS -f platform/core.execution test
            - hide-logs.sh ant $OPTS -f platform/core.io.ui test
            - hide-logs.sh ant $OPTS -f platform/core.kit test
            - hide-logs.sh ant $OPTS -f platform/core.multiview test
            - hide-logs.sh ant $OPTS -f platform/core.netigso test
            - hide-logs.sh ant $OPTS -f platform/core.network test
            - hide-logs.sh ant $OPTS -f platform/core.osgi test
            - hide-logs.sh ant $OPTS -f platform/core.output2 test
            - hide-logs.sh ant $OPTS -f platform/core.startup test
            - hide-logs.sh ant $OPTS -f platform/core.startup.base test
            - hide-logs.sh ant $OPTS -f platform/core.ui test
            #- hide-logs.sh ant $OPTS -f platform/core.windows test
            - hide-logs.sh ant $OPTS -f platform/editor.mimelookup test
            - hide-logs.sh ant $OPTS -f platform/editor.mimelookup.impl test
            - hide-logs.sh ant $OPTS -f platform/favorites test
            - hide-logs.sh ant $OPTS -f platform/javahelp test-unit
            - hide-logs.sh ant $OPTS -f platform/keyring.fallback test
            - hide-logs.sh ant $OPTS -f platform/keyring.impl test
            - hide-logs.sh ant $OPTS -f platform/lib.uihandler test
            - hide-logs.sh ant $OPTS -f platform/libs.javafx test
            - travis_retry hide-logs.sh ant $OPTS -f platform/masterfs test
            - hide-logs.sh ant $OPTS -f platform/masterfs.linux test
            #- hide-logs.sh ant $OPTS -f platform/netbinox test
            - hide-logs.sh ant $OPTS -f platform/o.n.bootstrap test
            - hide-logs.sh ant $OPTS -f platform/o.n.core test-unit
            - hide-logs.sh ant $OPTS -f platform/o.n.swing.outline test
            - hide-logs.sh ant $OPTS -f platform/o.n.swing.tabcontrol test
            
        - name: Test platform modules, Batch 2
          jdk: openjdk8
          env:
            - OPTS="-silent -Dcluster.config=platform -Djavac.compilerargs=-nowarn -Dbuild.compiler.deprecation=false -Dtest-unit-sys-prop.ignore.random.failures=true -Dvanilla.javac.exists=true"
          before_script:
            - ant $OPTS clean
            - ant $OPTS build
          script:
            - hide-logs.sh ant $OPTS -f platform/openide.actions test
            - hide-logs.sh ant $OPTS -f platform/openide.awt test
            - hide-logs.sh ant $OPTS -f platform/openide.compat test
            - hide-logs.sh ant $OPTS -f platform/openide.dialogs test
            - hide-logs.sh ant $OPTS -f platform/openide.execution test
            - hide-logs.sh ant $OPTS -f platform/openide.execution.compat8 test
            - travis_retry hide-logs.sh ant $OPTS -f platform/openide.explorer test
            - hide-logs.sh ant $OPTS -f platform/openide.filesystems test
            - hide-logs.sh ant $OPTS -f platform/openide.filesystems.compat8 test
            - hide-logs.sh ant $OPTS -f platform/openide.filesystems.nb test
            - hide-logs.sh ant $OPTS -f platform/openide.io test
            - travis_wait hide-logs.sh ant $OPTS -f platform/openide.loaders test
            - hide-logs.sh ant $OPTS -f platform/openide.modules test
            - hide-logs.sh ant $OPTS -f platform/openide.nodes test
            - hide-logs.sh ant $OPTS -f platform/openide.options test
            - travis_retry hide-logs.sh ant $OPTS -f platform/openide.text test
            - hide-logs.sh ant $OPTS -f platform/openide.util test
            - hide-logs.sh ant $OPTS -f platform/openide.util.enumerations test
            - hide-logs.sh ant $OPTS -f platform/openide.util.lookup test
            - hide-logs.sh ant $OPTS -f platform/openide.util.ui test
            - hide-logs.sh ant $OPTS -f platform/openide.windows test
            - hide-logs.sh ant $OPTS -f platform/options.api test-unit
            - hide-logs.sh ant $OPTS -f platform/options.keymap test
            - hide-logs.sh ant $OPTS -f platform/print test
            - hide-logs.sh ant $OPTS -f platform/progress.ui test
            - hide-logs.sh ant $OPTS -f platform/queries test
            - hide-logs.sh ant $OPTS -f platform/sampler test
            - hide-logs.sh ant $OPTS -f platform/sendopts test
            - hide-logs.sh ant $OPTS -f platform/settings test
            - hide-logs.sh ant $OPTS -f platform/spi.actions test
            - hide-logs.sh ant $OPTS -f platform/spi.quicksearch test
            - hide-logs.sh ant $OPTS -f platform/templates test
            - hide-logs.sh ant $OPTS -f platform/templatesui test
            - hide-logs.sh ant $OPTS -f platform/uihandler test
          
        - name: Test ide modules
          jdk: openjdk8
          env:
            - OPTS="-quiet -Dcluster.config=minimal -Djavac.compilerargs=-nowarn -Dbuild.compiler.deprecation=false -Dtest-unit-sys-prop.ignore.random.failures=true"
          before_script:
            - ant $OPTS clean
            - ant $OPTS build
          script:
            - ant $OPTS -f ide/api.xml test
            - ant $OPTS -f ide/api.xml.ui test
            - travis_retry ant $OPTS -f ide/bugtracking test
            #- ant $OPTS -f ide/bugtracking.bridge test
            - ant $OPTS -f ide/bugtracking.commons test
            #- ant $OPTS -f ide/bugzilla test
            - ant $OPTS -f ide/code.analysis test
            - ant $OPTS -f ide/core.ide test
            - ant $OPTS -f ide/csl.api test
            - ant $OPTS -f ide/csl.types test
            - ant $OPTS -f ide/css.editor test
            - ant $OPTS -f ide/css.lib test
            - ant $OPTS -f ide/css.model test
            - travis_retry ant $OPTS -f ide/db test
            - ant $OPTS -f ide/db.dataview test
            - ant $OPTS -f ide/db.sql.editor test
            - ant $OPTS -f ide/docker.api test
            - ant $OPTS -f ide/docker.ui test
            - ant $OPTS -f ide/editor.bookmarks test
            #- ant $OPTS -f ide/editor.bracesmatching test
            - ant $OPTS -f ide/editor.document test
            - ant $OPTS -f ide/editor.fold test
            - ant $OPTS -f ide/editor.fold.nbui test
            - ant $OPTS -f ide/editor.guards test
            - ant $OPTS -f ide/editor.indent test
            - ant $OPTS -f ide/editor.indent.project test
            - ant $OPTS -f ide/editor.macros test
            - ant $OPTS -f ide/editor.search test
            - ant $OPTS -f ide/editor.settings test
            - ant $OPTS -f ide/editor.settings.storage test
            - ant $OPTS -f ide/editor.structure test
            - ant $OPTS -f ide/editor.tools.storage test
            - ant $OPTS -f ide/editor.util test
            - ant $OPTS -f ide/extbrowser test
            - ant $OPTS -f ide/extexecution.base test
            - ant $OPTS -f ide/gsf.testrunner.ui test
            - travis_retry ant $OPTS -f ide/html test
            - ant $OPTS -f ide/html.custom test
            #- ant $OPTS -f ide/html.editor test
            #- ant $OPTS -f ide/html.lexer test
            - ant $OPTS -f ide/html.parser test
            - ant $OPTS -f ide/html.validation test
            - ant $OPTS -f ide/hudson test
            - ant $OPTS -f ide/hudson.git test
            - ant $OPTS -f ide/hudson.mercurial test
            - ant $OPTS -f ide/hudson.subversion test
            - ant $OPTS -f ide/hudson.tasklist test
            - ant $OPTS -f ide/hudson.ui test
            - ant $OPTS -f ide/javascript2.debug test
            - ant $OPTS -f ide/languages.yaml test
            - ant $OPTS -f ide/lexer test
            - ant $OPTS -f ide/lib.terminalemulator test
            - ant $OPTS -f ide/libs.freemarker test
            #- ant $OPTS -f ide/libs.git test
            - ant $OPTS -f ide/libs.graalsdk test
            #- ant $OPTS -f ide/localhistory test
            - ant $OPTS -f ide/lsp.client test
            - ant $OPTS -f ide/notifications test
            - ant $OPTS -f ide/o.openidex.util test
            #- ant $OPTS -f ide/parsing.api test
            #- ant $OPTS -f ide/parsing.indexing test
            - ant $OPTS -f ide/parsing.lucene test
            - ant $OPTS -f ide/project.ant test
            - ant $OPTS -f ide/project.ant.compat8 test
            - ant $OPTS -f ide/project.ant.ui test
            - ant $OPTS -f ide/project.libraries test
            - ant $OPTS -f ide/project.libraries.ui test
            - ant $OPTS -f ide/projectapi test
            - ant $OPTS -f ide/projectapi.nb test
            - ant $OPTS -f ide/projectuiapi.base test
            - ant $OPTS -f ide/refactoring.api test
            - ant $OPTS -f ide/schema2beans test
            - ant $OPTS -f ide/server test
            - ant $OPTS -f ide/spellchecker test
            - ant $OPTS -f ide/spi.editor.hints test
            #- ant $OPTS -f ide/spi.palette test
            - ant $OPTS -f ide/spi.tasklist test
            - ant $OPTS -f ide/tasklist.ui test
            - ant $OPTS -f ide/team.commons test
            - ant $OPTS -f ide/terminal.nb test
            - ant $OPTS -f ide/utilities test
            - ant $OPTS -f ide/versioning.masterfs test
            - ant $OPTS -f ide/versioning.ui test
            - ant $OPTS -f ide/versioning.util test
            - ant $OPTS -f ide/web.common test
            - ant $OPTS -f ide/web.common.ui test
            - ant $OPTS -f ide/web.webkit.debugging test
            - ant $OPTS -f ide/xml test
            - ant $OPTS -f ide/xml.axi test
            - ant $OPTS -f ide/xml.core test
            - ant $OPTS -f ide/xml.lexer test
            - ant $OPTS -f ide/xml.multiview test
            - ant $OPTS -f ide/xml.text test
            - ant $OPTS -f ide/xml.text.obsolete90 test
            - ant $OPTS -f ide/xml.xam test
            - ant $OPTS -f ide/xml.xdm test
            - ant $OPTS -f ide/xsl test
            
        - name: Test extide modules
          jdk: openjdk8
          env:
            - OPTS="-quiet -Dcluster.config=java -Djavac.compilerargs=-nowarn -Dbuild.compiler.deprecation=false -Dtest-unit-sys-prop.ignore.random.failures=true"
          before_script:
            - ant $OPTS clean
            - ant $OPTS build
          script:
            - ant $OPTS -f extide/o.apache.tools.ant.module test
            
        - name: Test Java modules with nb-javac on Java 8
          jdk: openjdk8
          env:
            - OPTS="-quiet -Dcluster.config=java -Djavac.compilerargs=-nowarn -Dbuild.compiler.deprecation=false -Dtest-unit-sys-prop.ignore.random.failures=true"
          before_script:
            - ant $OPTS clean
            - ant $OPTS build
          script:
            - ant $OPTS -f java/java.completion test
            #- ant $OPTS -f java/spi.java.hints test
            - ant $OPTS -f java/java.hints.declarative test
            - ant $OPTS -f java/spring.beans test
            - ant $OPTS -f java/java.source.base test

        - name: Test Java modules with nb-javac on Java 11
          jdk: openjdk8
          env:
            - OPTS="-quiet -Dcluster.config=java -Djavac.compilerargs=-nowarn -Dbuild.compiler.deprecation=false -Dtest-unit-sys-prop.ignore.random.failures=true"
          before_script:
            - wget https://raw.githubusercontent.com/sormuras/bach/master/install-jdk.sh
            - export TEST_JDK=`bash install-jdk.sh --feature 11 --license GPL --emit-java-home --silent | tail -1`
            - export OPTS="$OPTS  -Dtest.nbjdk.home=$TEST_JDK -Dtest.run.args=--limit-modules=java.base,java.logging,java.xml,java.prefs,java.desktop,java.management,java.instrument,jdk.zipfs,java.scripting,java.naming -Dtest.bootclasspath.prepend.args=-Dno.netbeans.bootclasspath.prepend.needed=true"
            - ant $OPTS clean
            - ant $OPTS build
          script:
            - ant $OPTS -f java/java.completion test
            - ant $OPTS -f java/java.source.base test

        - name: Test Java modules with nb-javac on Java 13
          jdk: openjdk8
          env:
            - OPTS="-quiet -Dcluster.config=java -Djavac.compilerargs=-nowarn -Dbuild.compiler.deprecation=false -Dtest-unit-sys-prop.ignore.random.failures=true"
          before_script:
            - wget https://raw.githubusercontent.com/sormuras/bach/master/install-jdk.sh
            - export TEST_JDK=`bash install-jdk.sh --feature 13 --license GPL --emit-java-home --silent | tail -1`
            - export OPTS="$OPTS -Dtest.nbjdk.home=$TEST_JDK -Dtest.run.args=--limit-modules=java.base,java.logging,java.xml,java.prefs,java.desktop,java.management,java.instrument,jdk.zipfs,java.scripting,java.naming -Dtest.bootclasspath.prepend.args=-Dno.netbeans.bootclasspath.prepend.needed=true"
            - ant $OPTS clean
            - ant $OPTS build
          script:
            - ant $OPTS -f java/java.completion test
            - ant $OPTS -f java/java.source.base test

        - name: Test Java modules without nb-javac on Java 13
          jdk: openjdk8
          env:
            - OPTS="-quiet -Dcluster.config=java -Djavac.compilerargs=-nowarn -Dbuild.compiler.deprecation=false -Dtest-unit-sys-prop.ignore.random.failures=true"
          before_script:
            - wget https://raw.githubusercontent.com/sormuras/bach/master/install-jdk.sh
            - export TEST_JDK=`bash install-jdk.sh --feature 13 --license GPL --emit-java-home --silent | tail -1`
            - export OPTS="$OPTS -Dtest.nbjdk.home=$TEST_JDK -Dtest.use.jdk.javac=true"
            - ant $OPTS clean
            - ant $OPTS build
          script:
            - ant $OPTS -f java/java.completion test

        - name: Test ergonomics modules
          jdk: openjdk8
          env: 
            - OPTS="-quiet -Dcluster.config=release -Djavac.compilerargs=-nowarn -Dbuild.compiler.deprecation=false"
          before_script:
            - ant $OPTS clean
            - ant $OPTS build
          script:
            - ant $OPTS -f ergonomics/ide.ergonomics test -Dtest.config=commit

        - name: Test profiler modules
          jdk: openjdk8
          env:
            - OPTS="-quiet -Dcluster.config=java -Djavac.compilerargs=-nowarn -Dbuild.compiler.deprecation=false -Dtest-unit-sys-prop.ignore.random.failures=true"
          before_script:
            - ant $OPTS clean
            - ant $OPTS build
          script:
            - ant $OPTS -f profiler/profiler.oql test

        - name: Test webcommon modules
          jdk: openjdk8
          env:
            - OPTS="-quiet -Dcluster.config=php -Djavac.compilerargs=-nowarn -Dbuild.compiler.deprecation=false -Dtest-unit-sys-prop.ignore.random.failures=true"
          before_script:
            - ant $OPTS clean
            - ant $OPTS build
          script:
            - hide-logs.sh ant $OPTS -f webcommon/languages.apacheconf test
            - hide-logs.sh ant $OPTS -f webcommon/languages.ini test
            - hide-logs.sh ant $OPTS -f webcommon/javascript.bower test
            - hide-logs.sh ant $OPTS -f webcommon/javascript.cdnjs test
            - hide-logs.sh ant $OPTS -f webcommon/libs.graaljs test
            - hide-logs.sh ant $OPTS -f webcommon/libs.truffleapi test
            - hide-logs.sh ant $OPTS -f webcommon/javascript.grunt test
            - hide-logs.sh ant $OPTS -f webcommon/web.clientproject test-unit
            - hide-logs.sh ant $OPTS -f webcommon/web.clientproject.api test
            - hide-logs.sh ant $OPTS -f webcommon/javascript2.doc test

        - name: "Versioning modules (ide/versioning and ide/versioning.core) tests"
          jdk: openjdk8
          env:
              - OPTS="-quiet -Dcluster.config=minimal -Djavac.compilerargs=-nowarn -Dbuild.compiler.deprecation=false"
              - OPTS_TEST="-Dtest-unit-sys-prop.ignore.random.failures=true -Dvanilla.javac.exists=true"
              - GIT_TEST_REPO="$HOME/git_test_repo"
          script:
              # Build sources
              - ant $OPTS clean
              - ant $OPTS build
              # Run unit tests
              - ant $OPTS $OPTS_TEST -f ide/versioning.core test-unit
              - ant $OPTS $OPTS_TEST -f ide/versioning test-unit
              #Prepare git repo for tests
              - git init $GIT_TEST_REPO
              # Prepare config file for ide/versioning.core module
              - touch ide/versioning.core/test/qa-functional/data/tck.properties
              - echo "test.root = $GIT_TEST_REPO" > ide/versioning.core/test/qa-functional/data/tck.properties
              - echo "test.vcs = org.netbeans.modules.versioning.DelegatingVCS" >> ide/versioning.core/test/qa-functional/data/tck.properties
              # Run functional tests for ide/versioning.core module  
              - ant $OPTS $OPTS_TEST -f ide/versioning.core test-qa-functional
              # Prepare config file for ide/versioning module
              - touch ide/versioning/test/qa-functional/data/tck.properties
              - echo "test.root = $GIT_TEST_REPO" > ide/versioning/test/qa-functional/data/tck.properties
              - echo "test.vcs = org.netbeans.modules.git.GitVCS" >> ide/versioning/test/qa-functional/data/tck.properties
              # Run functional tests for ide/versioning module  
              - ant $OPTS $OPTS_TEST -f ide/versioning test-qa-functional

        - name: "Tests with mysql database"
          jdk: openjdk8
          services:
            - mysql
          env:
            - OPTS="-Dcluster.config=minimal -Djavac.compilerargs=-nowarn -Dbuild.compiler.deprecation=false"
            - OPTS_TEST="-Dtest-unit-sys-prop.ignore.random.failures=true -Dvanilla.javac.exists=true -Dtest-unit-sys-prop.mysql.user=root -Dtest-unit-sys-prop.mysql.password=password"
          before_script:
            - echo "ALTER USER root@'localhost' IDENTIFIED BY 'password';\nFLUSH PRIVILEGES;\n" | mysql -u root
            - ant $OPTS clean
            - ant $OPTS build
          script:
            - travis_retry ant $OPTS $OPTS_TEST -f ide/db.metadata.model test
            - travis_retry ant $OPTS $OPTS_TEST -f ide/db.mysql test
            
        - name: Test enterprise modules
          jdk: openjdk8
          env:
            - OPTS="-quiet -Dcluster.config=enterprise -Djavac.compilerargs=-nowarn -Dbuild.compiler.deprecation=false -Dtest-unit-sys-prop.ignore.random.failures=true"
          before_script:
            - ant $OPTS clean
            - ant $OPTS build
          script:
            - ant $OPTS -f enterprise/spring.webmvc test
            
        - name: Test php modules
          jdk: openjdk8
          env:
            - OPTS="-quiet -Dcluster.config=php -Djavac.compilerargs=-nowarn -Dbuild.compiler.deprecation=false -Dtest-unit-sys-prop.ignore.random.failures=true"
          before_script:
            - ant $OPTS clean
            - ant $OPTS build
          script:
            - ant $OPTS -f php/hudson.php test
            #- ant $OPTS -f php/languages.neon test
            - ant $OPTS -f php/php.api.annotation test
            - ant $OPTS -f php/php.api.documentation test
            - ant $OPTS -f php/php.api.executable test
            - ant $OPTS -f php/php.api.framework test
            - ant $OPTS -f php/php.api.phpmodule test
            - ant $OPTS -f php/php.api.testing test
            - ant $OPTS -f php/php.apigen test
            - ant $OPTS -f php/php.atoum test
            - ant $OPTS -f php/php.code.analysis test
            - ant $OPTS -f php/php.codeception test
            - ant $OPTS -f php/php.composer test
            #- ant $OPTS -f php/php.dbgp test
            - ant $OPTS -f php/php.doctrine2 test
<<<<<<< HEAD

        - name: GRAALVM Tests
          jdk: openjdk8
          env: 
            - OPTS="-quiet -Dcluster.config=release -Djavac.compilerargs=-nowarn -Dbuild.compiler.deprecation=false"
=======
            
        - name: MacOS tests
          language: java
          os: osx
          jdk: openjdk11
          addons:
            homebrew:
              packages:
                - ant
          env:
            - OPTS="-silent -Dcluster.config=platform -Dpermit.jdk9.builds=true -Djavac.compilerargs=-nowarn -Dbuild.compiler.deprecation=false -Dtest-unit-sys-prop.ignore.random.failures=true -Dvanilla.javac.exists=true"
>>>>>>> 75284d51
          before_script:
            - ant $OPTS clean
            - ant $OPTS build
          script:
<<<<<<< HEAD
            - nbbuild/travis/scripting.sh
=======
            - ant $OPTS -f platform/masterfs.macosx test
            - ant $OPTS -f platform/core.network test
>>>>>>> 75284d51
<|MERGE_RESOLUTION|>--- conflicted
+++ resolved
@@ -469,14 +469,17 @@
             - ant $OPTS -f php/php.composer test
             #- ant $OPTS -f php/php.dbgp test
             - ant $OPTS -f php/php.doctrine2 test
-<<<<<<< HEAD
-
+            
         - name: GRAALVM Tests
           jdk: openjdk8
           env: 
             - OPTS="-quiet -Dcluster.config=release -Djavac.compilerargs=-nowarn -Dbuild.compiler.deprecation=false"
-=======
-            
+          before_script:
+            - ant $OPTS clean
+            - ant $OPTS build
+          script:
+            - nbbuild/travis/scripting.sh
+
         - name: MacOS tests
           language: java
           os: osx
@@ -487,14 +490,9 @@
                 - ant
           env:
             - OPTS="-silent -Dcluster.config=platform -Dpermit.jdk9.builds=true -Djavac.compilerargs=-nowarn -Dbuild.compiler.deprecation=false -Dtest-unit-sys-prop.ignore.random.failures=true -Dvanilla.javac.exists=true"
->>>>>>> 75284d51
-          before_script:
-            - ant $OPTS clean
-            - ant $OPTS build
-          script:
-<<<<<<< HEAD
-            - nbbuild/travis/scripting.sh
-=======
+          before_script:
+            - ant $OPTS clean
+            - ant $OPTS build
+          script:
             - ant $OPTS -f platform/masterfs.macosx test
-            - ant $OPTS -f platform/core.network test
->>>>>>> 75284d51
+            - ant $OPTS -f platform/core.network test