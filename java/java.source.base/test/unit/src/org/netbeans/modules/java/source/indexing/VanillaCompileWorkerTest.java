/**
 * Licensed to the Apache Software Foundation (ASF) under one
 * or more contributor license agreements.  See the NOTICE file
 * distributed with this work for additional information
 * regarding copyright ownership.  The ASF licenses this file
 * to you under the Apache License, Version 2.0 (the
 * "License"); you may not use this file except in compliance
 * with the License.  You may obtain a copy of the License at
 *
 *   http://www.apache.org/licenses/LICENSE-2.0
 *
 * Unless required by applicable law or agreed to in writing,
 * software distributed under the License is distributed on an
 * "AS IS" BASIS, WITHOUT WARRANTIES OR CONDITIONS OF ANY
 * KIND, either express or implied.  See the License for the
 * specific language governing permissions and limitations
 * under the License.
 */
package org.netbeans.modules.java.source.indexing;

import java.io.File;
import java.io.IOException;
import java.util.Arrays;
import java.util.Collection;
import java.util.Collections;
<<<<<<< HEAD
import java.util.EnumSet;
=======
import java.util.HashMap;
>>>>>>> 5594d857
import java.util.HashSet;
import java.util.Map;
import java.util.Set;
import java.util.concurrent.atomic.AtomicBoolean;
import java.util.logging.Handler;
import java.util.logging.Level;
import java.util.logging.LogRecord;
<<<<<<< HEAD
import javax.lang.model.element.ElementKind;
import javax.lang.model.element.Modifier;
import javax.lang.model.element.TypeElement;
=======
import java.util.stream.Collectors;
>>>>>>> 5594d857
import junit.framework.Test;
import static junit.framework.TestCase.assertFalse;
import static junit.framework.TestCase.assertTrue;
import org.netbeans.api.java.classpath.ClassPath;
import org.netbeans.api.java.source.ClassIndex;
import org.netbeans.api.java.source.ClassIndex.SearchKind;
import org.netbeans.api.java.source.ClasspathInfo;
import org.netbeans.api.java.source.CompilationInfo;
import org.netbeans.api.java.source.ElementHandle;
import org.netbeans.api.java.source.JavaSource;
import org.netbeans.junit.NbTestSuite;
import org.netbeans.modules.classfile.ClassFile;
import org.netbeans.modules.java.source.NoJavacHelper;
import org.netbeans.modules.java.source.indexing.CompileWorker.ParsingOutput;
import org.netbeans.modules.java.source.indexing.JavaCustomIndexer.CompileTuple;
import org.netbeans.modules.parsing.spi.indexing.Context;
import org.netbeans.spi.java.classpath.support.ClassPathSupport;

/**
 *
 * @author lahvac
 */
public class VanillaCompileWorkerTest extends CompileWorkerTestBase {
    
    public VanillaCompileWorkerTest(String name) {
        super(name);
    }
    
    @Override
    protected ParsingOutput runCompileWorker(Context context, JavaParsingContext javaContext, Collection<? extends CompileTuple> files) {
        return new VanillaCompileWorker().compile(null, context, javaContext, files);
    }
    
    public void testVanillaWorker() throws Exception {
        ParsingOutput result = runIndexing(Arrays.asList(compileTuple("test/Test3.java", "package test; public class Test3"),
                                                         compileTuple("test/Test4.java", "package test; public class Test4 { Undef undef; }")),
                                           Arrays.asList(virtualCompileTuple("test/Test1.virtual", "package test; public class Test1 {}"),
                                                         virtualCompileTuple("test/Test2.virtual", "package test; public class Test2 {}")));

        assertFalse(result.lowMemory);
        assertTrue(result.success);

        Set<String> createdFiles = new HashSet<String>();

        for (File created : result.createdFiles) {
            createdFiles.add(getWorkDir().toURI().relativize(created.toURI()).getPath());
        }

        assertEquals(new HashSet<String>(Arrays.asList("cache/s1/java/15/classes/test/Test3.sig",
                                                       "cache/s1/java/15/classes/test/Test4.sig")), createdFiles);
        result = runIndexing(Arrays.asList(compileTuple("test/Test4.java", "package test; public class Test4 { void t() { Undef undef; } }")),
                             Collections.emptyList());

        assertFalse(result.lowMemory);
        assertTrue(result.success);
    }

    public void testRepair1() throws Exception {
        ParsingOutput result = runIndexing(Arrays.asList(compileTuple("test/Test4.java", "package test; public class Test4 { public void test() { Undef undef; } }")),
                                           Arrays.asList());

        assertFalse(result.lowMemory);
        assertTrue(result.success);

        Set<String> createdFiles = new HashSet<String>();

        for (File created : result.createdFiles) {
            createdFiles.add(getWorkDir().toURI().relativize(created.toURI()).getPath());
        }

        assertEquals(new HashSet<String>(Arrays.asList("cache/s1/java/15/classes/test/Test4.sig")), createdFiles);
    }

    public void testRepair2() throws Exception {
        ParsingOutput result = runIndexing(Arrays.asList(compileTuple("test/Test4.java", "package test; @Undef public class Test4 { @Undef public void test1() { } @Deprecated @Undef public void test2() { } }")),
                                           Arrays.asList());

        assertFalse(result.lowMemory);
        assertTrue(result.success);

        Set<String> createdFiles = new HashSet<String>();

        for (File created : result.createdFiles) {
            createdFiles.add(getWorkDir().toURI().relativize(created.toURI()).getPath());
        }

        assertEquals(new HashSet<String>(Arrays.asList("cache/s1/java/15/classes/test/Test4.sig")), createdFiles);
        //TODO: check file content!!!
    }

    public void testRepair3() throws Exception {
        ParsingOutput result = runIndexing(Arrays.asList(compileTuple("test/Test4.java", "package test; public class Test4 { public <T> void test1(T t) { } }")),
                                           Arrays.asList());

        assertFalse(result.lowMemory);
        assertTrue(result.success);

        Set<String> createdFiles = new HashSet<String>();

        for (File created : result.createdFiles) {
            createdFiles.add(getWorkDir().toURI().relativize(created.toURI()).getPath());
        }

        assertEquals(new HashSet<String>(Arrays.asList("cache/s1/java/15/classes/test/Test4.sig")), createdFiles);
        //TODO: check file content!!!
    }

    public void testRepair4() throws Exception {
        ParsingOutput result = runIndexing(Arrays.asList(compileTuple("test/Test4.java", "package test; import java.util.List; public class Test4 { public List<Undef> test() { } }")),
                                           Arrays.asList());

        assertFalse(result.lowMemory);
        assertTrue(result.success);

        Set<String> createdFiles = new HashSet<String>();

        for (File created : result.createdFiles) {
            createdFiles.add(getWorkDir().toURI().relativize(created.toURI()).getPath());
        }

        assertEquals(new HashSet<String>(Arrays.asList("cache/s1/java/15/classes/test/Test4.sig")), createdFiles);
        //TODO: check file content!!!
    }

    public void testRepairEnum() throws Exception {
        ParsingOutput result = runIndexing(Arrays.asList(compileTuple("test/Test4.java", "package test; public enum Test4 { A {} }")),
                                           Arrays.asList());

        assertFalse(result.lowMemory);
        assertTrue(result.success);

        Set<String> createdFiles = new HashSet<String>();

        for (File created : result.createdFiles) {
            createdFiles.add(getWorkDir().toURI().relativize(created.toURI()).getPath());
        }

        assertEquals(new HashSet<String>(Arrays.asList("cache/s1/java/15/classes/test/Test4.sig",
                                                       "cache/s1/java/15/classes/test/Test4$1.sig")),
                     createdFiles);
        //TODO: check file content!!!
    }

    public void testRepairEnum2() throws Exception {
        ParsingOutput result = runIndexing(Arrays.asList(compileTuple("test/Test4.java", "package test; public enum Test4 { B(Unknown.unknownO(), Unknown.unknownB(), Unknown.unknownI()) {}; private Test4(String str, boolean b, int i) {} }")),
                                           Arrays.asList());

        assertFalse(result.lowMemory);
        assertTrue(result.success);

        Set<String> createdFiles = new HashSet<String>();

        for (File created : result.createdFiles) {
            createdFiles.add(getWorkDir().toURI().relativize(created.toURI()).getPath());
        }

        assertEquals(new HashSet<String>(Arrays.asList("cache/s1/java/15/classes/test/Test4.sig",
                                                       "cache/s1/java/15/classes/test/Test4$1.sig")),
                     createdFiles);
        //TODO: check file content!!!
    }

    public void testRepairWildcard() throws Exception {
        ParsingOutput result = runIndexing(Arrays.asList(compileTuple("test/Test4.java", "package test; import java.util.*; public class Test4 { void test(List<? extends Undef> l1, List<? super Undef> l2) { } }")),
                                           Arrays.asList());

        assertFalse(result.lowMemory);
        assertTrue(result.success);

        Set<String> createdFiles = new HashSet<String>();

        for (File created : result.createdFiles) {
            createdFiles.add(getWorkDir().toURI().relativize(created.toURI()).getPath());
        }

        assertEquals(new HashSet<String>(Arrays.asList("cache/s1/java/15/classes/test/Test4.sig")),
                     createdFiles);
        //TODO: check file content!!!
    }

    public void testErasureField() throws Exception {
        ParsingOutput result = runIndexing(Arrays.asList(compileTuple("test/Test4.java", "package test; public class Test4<T> { void test(Test4<Undef> t2, Undef t1) { } static void t(Test4 raw) { raw.test(null, null); } }")),
                                           Arrays.asList());

        assertFalse(result.lowMemory);
        assertTrue(result.success);

        Set<String> createdFiles = new HashSet<String>();

        for (File created : result.createdFiles) {
            createdFiles.add(getWorkDir().toURI().relativize(created.toURI()).getPath());
        }

        assertEquals(new HashSet<String>(Arrays.asList("cache/s1/java/15/classes/test/Test4.sig")),
                     createdFiles);
        //TODO: check file content!!!
    }

    public void testModuleInfoAndSourceLevel8() throws Exception {
        setSourceLevel("8");

        ParsingOutput result = runIndexing(Arrays.asList(compileTuple("module-info.java", "module m {}"),
                                                         compileTuple("test/Test.java", "package test; public class Test { }")),
                                           Arrays.asList());

        assertFalse(result.lowMemory);
        assertTrue(result.success);

        Set<String> createdFiles = new HashSet<String>();

        for (File created : result.createdFiles) {
            createdFiles.add(getWorkDir().toURI().relativize(created.toURI()).getPath());
        }

        assertEquals(new HashSet<String>(Arrays.asList("cache/s1/java/15/classes/test/Test.sig")),
                     createdFiles);
    }

    public void testErroneousMethodClassNETBEANS_224() throws Exception {
        ParsingOutput result = runIndexing(Arrays.asList(compileTuple("test/Test1.java", "package test; public class Test1 { public abstract void }"),
                                                         compileTuple("test/Test2.java", "package test; public class Test2 { public abstract Object }"),
                                                         compileTuple("test/Test3.java", "package test; public class Test3 { public abstract class }"),
                                                         compileTuple("test/Test4.java", "package test; public class ")),
                                           Arrays.asList());

        assertFalse(result.lowMemory);
        assertTrue(result.success);

        Set<String> createdFiles = new HashSet<String>();

        for (File created : result.createdFiles) {
            createdFiles.add(getWorkDir().toURI().relativize(created.toURI()).getPath());
        }

        assertEquals(new HashSet<String>(Arrays.asList("cache/s1/java/15/classes/test/Test1.sig",
                                                       "cache/s1/java/15/classes/test/Test2.sig",
                                                       "cache/s1/java/15/classes/test/Test3.sig")),
                     createdFiles);
    }

    public void testRepairFieldBrokenGenerics() throws Exception {
        ParsingOutput result = runIndexing(Arrays.asList(compileTuple("test/Test4.java", "package test; import java.util.List; public class Test4 { public List<Undef> test; }")),
                                           Arrays.asList());

        assertFalse(result.lowMemory);
        assertTrue(result.success);

        Set<String> createdFiles = new HashSet<String>();

        for (File created : result.createdFiles) {
            createdFiles.add(getWorkDir().toURI().relativize(created.toURI()).getPath());
        }

        assertEquals(new HashSet<String>(Arrays.asList("cache/s1/java/15/classes/test/Test4.sig")), createdFiles);
        //TODO: check file content!!!
    }

    public void testTypeParameter() throws Exception {
        ParsingOutput result = runIndexing(Arrays.asList(compileTuple("test/Test4.java", "package test; import java.util.*; public class Test4 { <T extends Undef> T test() { return null; } }")),
                                           Arrays.asList());

        assertFalse(result.lowMemory);
        assertTrue(result.success);

        Set<String> createdFiles = new HashSet<String>();

        for (File created : result.createdFiles) {
            createdFiles.add(getWorkDir().toURI().relativize(created.toURI()).getPath());
        }

        assertEquals(new HashSet<String>(Arrays.asList("cache/s1/java/15/classes/test/Test4.sig")),
                     createdFiles);
        //TODO: check file content!!!
    }

    public void testDuplicate() throws Exception {
        ParsingOutput result = runIndexing(Arrays.asList(compileTuple("test/Test4.java",
                                                                      "package test;\n" +
                                                                      "@interface Test4 { private int t(int i) { return i; } }\n" +
                                                                      "@interface Test4 { private int t(int i) { return i; } }\n")),
                                           Arrays.asList());

        assertFalse(result.lowMemory);
        assertTrue(result.success);

        Set<String> createdFiles = new HashSet<String>();

        for (File created : result.createdFiles) {
            createdFiles.add(getWorkDir().toURI().relativize(created.toURI()).getPath());
        }

        assertEquals(new HashSet<String>(Arrays.asList("cache/s1/java/15/classes/test/Test4.sig")),
                     createdFiles);
        //TODO: check file content!!!
    }

    public void testAnnotationMethodWithBody() throws Exception {
        ParsingOutput result = runIndexing(Arrays.asList(compileTuple("test/Test4.java",
                                                                      "package test;\n" +
                                                                      "@interface Test4 { private int t(int i) { return i; } }\n")),
                                           Arrays.asList());

        assertFalse(result.lowMemory);
        assertTrue(result.success);

        Set<String> createdFiles = new HashSet<String>();

        for (File created : result.createdFiles) {
            createdFiles.add(getWorkDir().toURI().relativize(created.toURI()).getPath());
        }

        assertEquals(new HashSet<String>(Arrays.asList("cache/s1/java/15/classes/test/Test4.sig")),
                     createdFiles);
        //TODO: check file content!!!
    }

    public void testArrayType() throws Exception {
        ParsingOutput result = runIndexing(Arrays.asList(compileTuple("test/Test4.java", "package test; public class Test4 { public void test(Undef[] undef1, Undef undef2) { undef1.invoke(undef2); } }")),
                                           Arrays.asList());

        assertFalse(result.lowMemory);
        assertTrue(result.success);

        Set<String> createdFiles = new HashSet<String>();

        for (File created : result.createdFiles) {
            createdFiles.add(getWorkDir().toURI().relativize(created.toURI()).getPath());
        }

        assertEquals(new HashSet<String>(Arrays.asList("cache/s1/java/15/classes/test/Test4.sig")),
                     createdFiles);
        //TODO: check file content!!!
    }

    public void testStaticInitializer() throws Exception {
        ParsingOutput result = runIndexing(Arrays.asList(compileTuple("test/Test4.java", "package test; public class Test4 { static { undef1.invoke(undef2); } }")),
                                           Arrays.asList());

        assertFalse(result.lowMemory);
        assertTrue(result.success);

        Set<String> createdFiles = new HashSet<String>();

        for (File created : result.createdFiles) {
            createdFiles.add(getWorkDir().toURI().relativize(created.toURI()).getPath());
        }

        assertEquals(new HashSet<String>(Arrays.asList("cache/s1/java/15/classes/test/Test4.sig")),
                     createdFiles);
        //TODO: check file content!!!
    }

    public void testJLObject() throws Exception {
        ParsingOutput result = runIndexing(Arrays.asList(compileTuple("java/lang/Object.java", "package java.lang; public class Object { }")),
                                           Arrays.asList());

        assertFalse(result.lowMemory);
        assertTrue(result.success);

        Set<String> createdFiles = new HashSet<String>();

        for (File created : result.createdFiles) {
            createdFiles.add(getWorkDir().toURI().relativize(created.toURI()).getPath());
        }

        assertEquals(new HashSet<String>(Arrays.asList("cache/s1/java/15/classes/java/lang/Object.sig")),
                     createdFiles);
        //TODO: check file content!!!
    }

    public void testFromOtherSourceRootBroken() throws Exception {
        ParsingOutput result = runIndexing(Arrays.asList(compileTuple("test/Test4.java", "package test; public class Test4 extends extra.Extra { }")),
                                           Arrays.asList(),
                                           Arrays.asList(compileTuple("extra/Extra.java", "package extra; public class Extra { private void get() { undef(); } }")));

        assertFalse(result.lowMemory);
        assertTrue(result.success);

        Set<String> createdFiles = new HashSet<String>();

        for (File created : result.createdFiles) {
            createdFiles.add(getWorkDir().toURI().relativize(created.toURI()).getPath());
        }

        assertEquals(new HashSet<String>(Arrays.asList("cache/s1/java/15/classes/test/Test4.sig")),
                     createdFiles);
        //TODO: check file content!!!
    }

<<<<<<< HEAD
    public void testIndexEnumConstants() throws Exception {
        ParsingOutput result = runIndexing(Arrays.asList(compileTuple("test/Test.java", "package test; public enum Test implements Runnable { A() { public void run() {} }; }")),
=======
    public void testCyclic() throws Exception {
        ParsingOutput result = runIndexing(Arrays.asList(compileTuple("test/Cyclic.java", "package test; public class Cyclic extends Cyclic { }"),
                                                         compileTuple("test/Test.java", "package test; public class Test { public class Cyclic extends Cyclic {} }"),
                                                         compileTuple("test/Additional.java", "package test; public class Additional { }")),
>>>>>>> 5594d857
                                           Arrays.asList());

        assertFalse(result.lowMemory);
        assertTrue(result.success);

        Set<String> createdFiles = new HashSet<String>();

        for (File created : result.createdFiles) {
            createdFiles.add(getWorkDir().toURI().relativize(created.toURI()).getPath());
        }

<<<<<<< HEAD
        assertEquals(new HashSet<String>(Arrays.asList("cache/s1/java/15/classes/test/Test.sig",
                                                            "cache/s1/java/15/classes/test/Test$1.sig")),
                     createdFiles);
        ClasspathInfo cpInfo = ClasspathInfo.create(ClassPath.EMPTY, ClassPath.EMPTY, ClassPathSupport.createClassPath(getRoot()));
        Set<ElementHandle<TypeElement>> classIndexResult = cpInfo.getClassIndex().getElements(ElementHandle.createTypeElementHandle(ElementKind.ENUM, "test.Test"), EnumSet.of(SearchKind.IMPLEMENTORS), EnumSet.of(ClassIndex.SearchScope.SOURCE));
        assertEquals(1, classIndexResult.size());
    }

    public void testAnonymousClasses() throws Exception {
        ParsingOutput result = runIndexing(Arrays.asList(compileTuple("test/Test.java", 
                                                                      "package test;\n" +
                                                                      "public class Test {\n" +
                                                                      "    private int i;\n" +
                                                                      "    private final Runnable ri = new Runnable() { void t() { System.err.println(i); } };\n" +
                                                                      "    private static final Runnable rs = new Runnable() { void t() { } };\n" +
                                                                      "    void testI() { System.err.println(new Runnable() { }); }\n" +
                                                                      "    static void testS() { System.err.println(new Runnable() { }); }\n" +
                                                                      "}\n")),
=======
        assertEquals(new HashSet<String>(Arrays.asList("cache/s1/java/15/classes/test/Additional.sig",
                                                       "cache/s1/java/15/classes/test/Test.sig")),
                     createdFiles);
        //TODO: check file content!!!
    }

    public void testAnnotations() throws Exception {
        ParsingOutput result = runIndexing(Arrays.asList(compileTuple("test/AnnUse.java", "package test; @Ann1(@Unknown) @Ann2({@Unknown}) @Ann3(Unknown.class) @Ann4(Ann4.E.UNKNOWN) @Ann5(0) public class AnnUse { }"),
                                                         compileTuple("test/FirstAnnBroken.java", "package test; @Ann1(@Unknown) @Ann5(0) public class FirstAnnBroken{ }"),
                                                         compileTuple("test/FirstTwoAnnBroken.java", "package test; @Ann1(@Unknown) @Ann2({@Unknown}) @Ann5(0) public class FirstTwoAnnBroken { }"),
                                                         compileTuple("test/FirstAnnOK.java", "package test; @Ann5(0) @Ann1(@Unknown) @Ann2({@Unknown}) public class FirstAnnOK { }"),
                                                         compileTuple("test/MiddleBroken.java", "package test; @Ann5(0) @Ann4(@Unknown) @Ann6(0) public class MiddleBroken { }"),
                                                         compileTuple("test/WrongType.java", "package test; @Ann3(\"\") public class WrongType { }"),
                                                         compileTuple("test/ManyWrongTrailing.java", "package test; @Ann5(0) @Ann1(@Unknown) @Ann2({@Unknown}) @Ann3(Unknown.class) @Ann4(Ann4.E.UNKNOWN) public class ManyWrongTrailing { }"),
                                                         compileTuple("test/Ann1.java", "package test; public @interface Ann1 { public AnnExtra value(); }"),
                                                         compileTuple("test/Ann2.java", "package test; public @interface Ann2 { public AnnExtra[] value(); }"),
                                                         compileTuple("test/Ann3.java", "package test; public @interface Ann3 { public Class<?> value(); }"),
                                                         compileTuple("test/Ann4.java", "package test; public @interface Ann4 { public EnumExtra value(); }"),
                                                         compileTuple("test/Ann5.java", "package test; public @interface Ann5 { public int other(); }"),
                                                         compileTuple("test/Ann6.java", "package test; public @interface Ann6 { public int other(); }"),
                                                         compileTuple("test/AnnExtra.java", "package test; public @interface AnnExtra { }"),
                                                         compileTuple("test/EnumExtra.java", "package test; public enum EnumExtra { A; }"),
                                                         compileTuple("test/Additional.java", "package test; public class Additional { }"),
                                                         compileTuple("test/WrongDefault.java", "package test; public @interface WrongDefault { public Unknown value() default @Unknown }")),
>>>>>>> 5594d857
                                           Arrays.asList());

        assertFalse(result.lowMemory);
        assertTrue(result.success);

<<<<<<< HEAD
        Set<String> createdFiles = new HashSet<String>();

        for (File created : result.createdFiles) {
            createdFiles.add(getWorkDir().toURI().relativize(created.toURI()).getPath());
        }

        assertEquals(new HashSet<String>(Arrays.asList("cache/s1/java/15/classes/test/Test.sig",
                                                            "cache/s1/java/15/classes/test/Test$1.sig",
                                                            "cache/s1/java/15/classes/test/Test$2.sig",
                                                            "cache/s1/java/15/classes/test/Test$3.sig",
                                                            "cache/s1/java/15/classes/test/Test$4.sig")),
                     createdFiles);
        ClasspathInfo cpInfo = ClasspathInfo.create(ClassPath.EMPTY, ClassPath.EMPTY, ClassPathSupport.createClassPath(getRoot()));
        Set<ElementHandle<TypeElement>> classIndexResult = cpInfo.getClassIndex().getElements(ElementHandle.createTypeElementHandle(ElementKind.INTERFACE, "java.lang.Runnable"), EnumSet.of(SearchKind.IMPLEMENTORS), EnumSet.of(ClassIndex.SearchScope.SOURCE));
        assertEquals(4, classIndexResult.size());
        
        JavaSource js = JavaSource.create(ClasspathInfo.create(getRoot()));
        
        js.runUserActionTask(cc -> {
            cc.toPhase(JavaSource.Phase.PARSED);
            verifyAnonymous(cc, "test.Test$1", "test.Test");
            verifyAnonymous(cc, "test.Test$2", "test.Test");
            verifyAnonymous(cc, "test.Test$3", "testI()");
            verifyAnonymous(cc, "test.Test$4", "testS()");
        }, true);
    }

    private void verifyAnonymous(CompilationInfo info, String binaryName, String owner) {
        TypeElement ann = ElementHandle.createTypeElementHandle(ElementKind.CLASS, binaryName).resolve(info);
        assertEquals(binaryName, owner, ann.getEnclosingElement().toString());
    }

    public void testErroneousNewClass() throws Exception {
        ParsingOutput result = runIndexing(Arrays.asList(compileTuple("test/Test.java", "package test; public class Test { void t() { new Undef(); new Undef() { }; } }")),
=======
        Map<String, File> createdFiles = new HashMap<>();

        for (File created : result.createdFiles) {
            createdFiles.put(getWorkDir().toURI().relativize(created.toURI()).getPath(), created);
        }

        assertEquals(new HashSet<String>(Arrays.asList("cache/s1/java/15/classes/test/AnnUse.sig",
                                                       "cache/s1/java/15/classes/test/FirstAnnBroken.sig",
                                                       "cache/s1/java/15/classes/test/FirstTwoAnnBroken.sig",
                                                       "cache/s1/java/15/classes/test/FirstAnnOK.sig",
                                                       "cache/s1/java/15/classes/test/Ann1.sig",
                                                       "cache/s1/java/15/classes/test/Ann2.sig",
                                                       "cache/s1/java/15/classes/test/Ann3.sig",
                                                       "cache/s1/java/15/classes/test/Ann4.sig",
                                                       "cache/s1/java/15/classes/test/Ann5.sig",
                                                       "cache/s1/java/15/classes/test/Ann6.sig",
                                                       "cache/s1/java/15/classes/test/AnnExtra.sig",
                                                       "cache/s1/java/15/classes/test/EnumExtra.sig",
                                                       "cache/s1/java/15/classes/test/MiddleBroken.sig",
                                                       "cache/s1/java/15/classes/test/WrongType.sig",
                                                       "cache/s1/java/15/classes/test/Additional.sig",
                                                       "cache/s1/java/15/classes/test/WrongDefault.sig",
                                                       "cache/s1/java/15/classes/test/ManyWrongTrailing.sig")),
                     createdFiles.keySet());
        assertAnnotations("@test.Ann5 runtimeVisible=false",
                          createdFiles.get("cache/s1/java/15/classes/test/FirstAnnBroken.sig"));
        assertAnnotations("@test.Ann5 runtimeVisible=false",
                          createdFiles.get("cache/s1/java/15/classes/test/FirstTwoAnnBroken.sig"));
        assertAnnotations("@test.Ann5 runtimeVisible=false",
                          createdFiles.get("cache/s1/java/15/classes/test/FirstAnnOK.sig"));
        assertAnnotations("@test.Ann5 runtimeVisible=false, @test.Ann6 runtimeVisible=false",
                          createdFiles.get("cache/s1/java/15/classes/test/MiddleBroken.sig"));
    }

    private static void assertAnnotations(String expected, File classfile) throws IOException {
        ClassFile clazz = new ClassFile(classfile, false);
        assertEquals(expected,
                     clazz.getAnnotations().stream().map(ann -> ann.toString()).collect(Collectors.joining(", ")));
    }

    public void testPackageInfo() throws Exception {
        ParsingOutput result = runIndexing(Arrays.asList(compileTuple("test/package-info.java", "@Deprecated package test;")),
>>>>>>> 5594d857
                                           Arrays.asList());

        assertFalse(result.lowMemory);
        assertTrue(result.success);

        Set<String> createdFiles = new HashSet<String>();

        for (File created : result.createdFiles) {
            createdFiles.add(getWorkDir().toURI().relativize(created.toURI()).getPath());
        }

<<<<<<< HEAD
        assertEquals(new HashSet<String>(Arrays.asList("cache/s1/java/15/classes/test/Test.sig")),
                     createdFiles);
=======
        assertEquals(new HashSet<String>(Arrays.asList("cache/s1/java/15/classes/test/package-info.sig")),
                     createdFiles);
        //TODO: check file content!!!
>>>>>>> 5594d857
    }

    public static void noop() {}

    @Override
    public void runTest() throws Throwable {
        AtomicBoolean wasException = new AtomicBoolean();
        Handler logHandler = new Handler() {
            @Override
            public void publish(LogRecord record) {
                if (record.getThrown() != null) {
                    wasException.set(true);
                }
            }

            @Override
            public void flush() {}

            @Override
            public void close() throws SecurityException {}
        };
        Level origLevel = JavaIndex.LOG.getLevel();
        JavaIndex.LOG.setLevel(Level.WARNING);
        JavaIndex.LOG.addHandler(logHandler);
        try {
            super.runTest();
            assertFalse(wasException.get());
        } finally {
            JavaIndex.LOG.setLevel(origLevel);
            JavaIndex.LOG.removeHandler(logHandler);
        }
    }

    public static Test suite() {
        if (NoJavacHelper.hasNbJavac()) {
            return new VanillaCompileWorkerTest("noop");
        } else {
            return new NbTestSuite(VanillaCompileWorkerTest.class);
        }
    }
}<|MERGE_RESOLUTION|>--- conflicted
+++ resolved
@@ -23,11 +23,8 @@
 import java.util.Arrays;
 import java.util.Collection;
 import java.util.Collections;
-<<<<<<< HEAD
 import java.util.EnumSet;
-=======
 import java.util.HashMap;
->>>>>>> 5594d857
 import java.util.HashSet;
 import java.util.Map;
 import java.util.Set;
@@ -35,13 +32,9 @@
 import java.util.logging.Handler;
 import java.util.logging.Level;
 import java.util.logging.LogRecord;
-<<<<<<< HEAD
 import javax.lang.model.element.ElementKind;
-import javax.lang.model.element.Modifier;
 import javax.lang.model.element.TypeElement;
-=======
 import java.util.stream.Collectors;
->>>>>>> 5594d857
 import junit.framework.Test;
 import static junit.framework.TestCase.assertFalse;
 import static junit.framework.TestCase.assertTrue;
@@ -431,46 +424,21 @@
         //TODO: check file content!!!
     }
 
-<<<<<<< HEAD
-    public void testIndexEnumConstants() throws Exception {
-        ParsingOutput result = runIndexing(Arrays.asList(compileTuple("test/Test.java", "package test; public enum Test implements Runnable { A() { public void run() {} }; }")),
-=======
     public void testCyclic() throws Exception {
         ParsingOutput result = runIndexing(Arrays.asList(compileTuple("test/Cyclic.java", "package test; public class Cyclic extends Cyclic { }"),
                                                          compileTuple("test/Test.java", "package test; public class Test { public class Cyclic extends Cyclic {} }"),
                                                          compileTuple("test/Additional.java", "package test; public class Additional { }")),
->>>>>>> 5594d857
-                                           Arrays.asList());
-
-        assertFalse(result.lowMemory);
-        assertTrue(result.success);
-
-        Set<String> createdFiles = new HashSet<String>();
-
-        for (File created : result.createdFiles) {
-            createdFiles.add(getWorkDir().toURI().relativize(created.toURI()).getPath());
-        }
-
-<<<<<<< HEAD
-        assertEquals(new HashSet<String>(Arrays.asList("cache/s1/java/15/classes/test/Test.sig",
-                                                            "cache/s1/java/15/classes/test/Test$1.sig")),
-                     createdFiles);
-        ClasspathInfo cpInfo = ClasspathInfo.create(ClassPath.EMPTY, ClassPath.EMPTY, ClassPathSupport.createClassPath(getRoot()));
-        Set<ElementHandle<TypeElement>> classIndexResult = cpInfo.getClassIndex().getElements(ElementHandle.createTypeElementHandle(ElementKind.ENUM, "test.Test"), EnumSet.of(SearchKind.IMPLEMENTORS), EnumSet.of(ClassIndex.SearchScope.SOURCE));
-        assertEquals(1, classIndexResult.size());
-    }
-
-    public void testAnonymousClasses() throws Exception {
-        ParsingOutput result = runIndexing(Arrays.asList(compileTuple("test/Test.java", 
-                                                                      "package test;\n" +
-                                                                      "public class Test {\n" +
-                                                                      "    private int i;\n" +
-                                                                      "    private final Runnable ri = new Runnable() { void t() { System.err.println(i); } };\n" +
-                                                                      "    private static final Runnable rs = new Runnable() { void t() { } };\n" +
-                                                                      "    void testI() { System.err.println(new Runnable() { }); }\n" +
-                                                                      "    static void testS() { System.err.println(new Runnable() { }); }\n" +
-                                                                      "}\n")),
-=======
+                                           Arrays.asList());
+
+        assertFalse(result.lowMemory);
+        assertTrue(result.success);
+
+        Set<String> createdFiles = new HashSet<String>();
+
+        for (File created : result.createdFiles) {
+            createdFiles.add(getWorkDir().toURI().relativize(created.toURI()).getPath());
+        }
+
         assertEquals(new HashSet<String>(Arrays.asList("cache/s1/java/15/classes/test/Additional.sig",
                                                        "cache/s1/java/15/classes/test/Test.sig")),
                      createdFiles);
@@ -495,48 +463,11 @@
                                                          compileTuple("test/EnumExtra.java", "package test; public enum EnumExtra { A; }"),
                                                          compileTuple("test/Additional.java", "package test; public class Additional { }"),
                                                          compileTuple("test/WrongDefault.java", "package test; public @interface WrongDefault { public Unknown value() default @Unknown }")),
->>>>>>> 5594d857
-                                           Arrays.asList());
-
-        assertFalse(result.lowMemory);
-        assertTrue(result.success);
-
-<<<<<<< HEAD
-        Set<String> createdFiles = new HashSet<String>();
-
-        for (File created : result.createdFiles) {
-            createdFiles.add(getWorkDir().toURI().relativize(created.toURI()).getPath());
-        }
-
-        assertEquals(new HashSet<String>(Arrays.asList("cache/s1/java/15/classes/test/Test.sig",
-                                                            "cache/s1/java/15/classes/test/Test$1.sig",
-                                                            "cache/s1/java/15/classes/test/Test$2.sig",
-                                                            "cache/s1/java/15/classes/test/Test$3.sig",
-                                                            "cache/s1/java/15/classes/test/Test$4.sig")),
-                     createdFiles);
-        ClasspathInfo cpInfo = ClasspathInfo.create(ClassPath.EMPTY, ClassPath.EMPTY, ClassPathSupport.createClassPath(getRoot()));
-        Set<ElementHandle<TypeElement>> classIndexResult = cpInfo.getClassIndex().getElements(ElementHandle.createTypeElementHandle(ElementKind.INTERFACE, "java.lang.Runnable"), EnumSet.of(SearchKind.IMPLEMENTORS), EnumSet.of(ClassIndex.SearchScope.SOURCE));
-        assertEquals(4, classIndexResult.size());
-        
-        JavaSource js = JavaSource.create(ClasspathInfo.create(getRoot()));
-        
-        js.runUserActionTask(cc -> {
-            cc.toPhase(JavaSource.Phase.PARSED);
-            verifyAnonymous(cc, "test.Test$1", "test.Test");
-            verifyAnonymous(cc, "test.Test$2", "test.Test");
-            verifyAnonymous(cc, "test.Test$3", "testI()");
-            verifyAnonymous(cc, "test.Test$4", "testS()");
-        }, true);
-    }
-
-    private void verifyAnonymous(CompilationInfo info, String binaryName, String owner) {
-        TypeElement ann = ElementHandle.createTypeElementHandle(ElementKind.CLASS, binaryName).resolve(info);
-        assertEquals(binaryName, owner, ann.getEnclosingElement().toString());
-    }
-
-    public void testErroneousNewClass() throws Exception {
-        ParsingOutput result = runIndexing(Arrays.asList(compileTuple("test/Test.java", "package test; public class Test { void t() { new Undef(); new Undef() { }; } }")),
-=======
+                                           Arrays.asList());
+
+        assertFalse(result.lowMemory);
+        assertTrue(result.success);
+
         Map<String, File> createdFiles = new HashMap<>();
 
         for (File created : result.createdFiles) {
@@ -579,26 +510,105 @@
 
     public void testPackageInfo() throws Exception {
         ParsingOutput result = runIndexing(Arrays.asList(compileTuple("test/package-info.java", "@Deprecated package test;")),
->>>>>>> 5594d857
-                                           Arrays.asList());
-
-        assertFalse(result.lowMemory);
-        assertTrue(result.success);
-
-        Set<String> createdFiles = new HashSet<String>();
-
-        for (File created : result.createdFiles) {
-            createdFiles.add(getWorkDir().toURI().relativize(created.toURI()).getPath());
-        }
-
-<<<<<<< HEAD
+                                           Arrays.asList());
+
+        assertFalse(result.lowMemory);
+        assertTrue(result.success);
+
+        Set<String> createdFiles = new HashSet<String>();
+
+        for (File created : result.createdFiles) {
+            createdFiles.add(getWorkDir().toURI().relativize(created.toURI()).getPath());
+        }
+
+        assertEquals(new HashSet<String>(Arrays.asList("cache/s1/java/15/classes/test/package-info.sig")),
+                     createdFiles);
+        //TODO: check file content!!!
+    }
+
+    public void testIndexEnumConstants() throws Exception {
+        ParsingOutput result = runIndexing(Arrays.asList(compileTuple("test/Test.java", "package test; public enum Test implements Runnable { A() { public void run() {} }; }")),
+                                           Arrays.asList());
+
+        assertFalse(result.lowMemory);
+        assertTrue(result.success);
+
+        Set<String> createdFiles = new HashSet<String>();
+
+        for (File created : result.createdFiles) {
+            createdFiles.add(getWorkDir().toURI().relativize(created.toURI()).getPath());
+        }
+
+        assertEquals(new HashSet<String>(Arrays.asList("cache/s1/java/15/classes/test/Test.sig",
+                                                            "cache/s1/java/15/classes/test/Test$1.sig")),
+                     createdFiles);
+        ClasspathInfo cpInfo = ClasspathInfo.create(ClassPath.EMPTY, ClassPath.EMPTY, ClassPathSupport.createClassPath(getRoot()));
+        Set<ElementHandle<TypeElement>> classIndexResult = cpInfo.getClassIndex().getElements(ElementHandle.createTypeElementHandle(ElementKind.ENUM, "test.Test"), EnumSet.of(SearchKind.IMPLEMENTORS), EnumSet.of(ClassIndex.SearchScope.SOURCE));
+        assertEquals(1, classIndexResult.size());
+    }
+
+    public void testAnonymousClasses() throws Exception {
+        ParsingOutput result = runIndexing(Arrays.asList(compileTuple("test/Test.java", 
+                                                                      "package test;\n" +
+                                                                      "public class Test {\n" +
+                                                                      "    private int i;\n" +
+                                                                      "    private final Runnable ri = new Runnable() { void t() { System.err.println(i); } };\n" +
+                                                                      "    private static final Runnable rs = new Runnable() { void t() { } };\n" +
+                                                                      "    void testI() { System.err.println(new Runnable() { }); }\n" +
+                                                                      "    static void testS() { System.err.println(new Runnable() { }); }\n" +
+                                                                      "}\n")),
+                                           Arrays.asList());
+
+        assertFalse(result.lowMemory);
+        assertTrue(result.success);
+
+        Set<String> createdFiles = new HashSet<String>();
+
+        for (File created : result.createdFiles) {
+            createdFiles.add(getWorkDir().toURI().relativize(created.toURI()).getPath());
+        }
+
+        assertEquals(new HashSet<String>(Arrays.asList("cache/s1/java/15/classes/test/Test.sig",
+                                                            "cache/s1/java/15/classes/test/Test$1.sig",
+                                                            "cache/s1/java/15/classes/test/Test$2.sig",
+                                                            "cache/s1/java/15/classes/test/Test$3.sig",
+                                                            "cache/s1/java/15/classes/test/Test$4.sig")),
+                     createdFiles);
+        ClasspathInfo cpInfo = ClasspathInfo.create(ClassPath.EMPTY, ClassPath.EMPTY, ClassPathSupport.createClassPath(getRoot()));
+        Set<ElementHandle<TypeElement>> classIndexResult = cpInfo.getClassIndex().getElements(ElementHandle.createTypeElementHandle(ElementKind.INTERFACE, "java.lang.Runnable"), EnumSet.of(SearchKind.IMPLEMENTORS), EnumSet.of(ClassIndex.SearchScope.SOURCE));
+        assertEquals(4, classIndexResult.size());
+        
+        JavaSource js = JavaSource.create(ClasspathInfo.create(getRoot()));
+        
+        js.runUserActionTask(cc -> {
+            cc.toPhase(JavaSource.Phase.PARSED);
+            verifyAnonymous(cc, "test.Test$1", "test.Test");
+            verifyAnonymous(cc, "test.Test$2", "test.Test");
+            verifyAnonymous(cc, "test.Test$3", "testI()");
+            verifyAnonymous(cc, "test.Test$4", "testS()");
+        }, true);
+    }
+
+    private void verifyAnonymous(CompilationInfo info, String binaryName, String owner) {
+        TypeElement ann = ElementHandle.createTypeElementHandle(ElementKind.CLASS, binaryName).resolve(info);
+        assertEquals(binaryName, owner, ann.getEnclosingElement().toString());
+    }
+
+    public void testErroneousNewClass() throws Exception {
+        ParsingOutput result = runIndexing(Arrays.asList(compileTuple("test/Test.java", "package test; public class Test { void t() { new Undef(); new Undef() { }; } }")),
+                                           Arrays.asList());
+
+        assertFalse(result.lowMemory);
+        assertTrue(result.success);
+
+        Set<String> createdFiles = new HashSet<String>();
+
+        for (File created : result.createdFiles) {
+            createdFiles.add(getWorkDir().toURI().relativize(created.toURI()).getPath());
+        }
+
         assertEquals(new HashSet<String>(Arrays.asList("cache/s1/java/15/classes/test/Test.sig")),
                      createdFiles);
-=======
-        assertEquals(new HashSet<String>(Arrays.asList("cache/s1/java/15/classes/test/package-info.sig")),
-                     createdFiles);
-        //TODO: check file content!!!
->>>>>>> 5594d857
     }
 
     public static void noop() {}
