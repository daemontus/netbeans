--- conflicted
+++ resolved
@@ -52,12 +52,9 @@
 MIT-html5-parser=MIT license html5 parser variant
 MIT-icu4j=MIT license icu4j variant
 MIT-isorelax=MIT license isorelax variant
-<<<<<<< HEAD
 MIT-sim=MIT license ios-sim variant, with license for code from contributors.
-=======
 MIT-jquery=MIT license JQuery variant
 MIT-nodejs=MIT license NodeJS variant plus node external libraries licenses
->>>>>>> 86b79816
 MIT-validator=MIT license validator variant
 MPL-1.0=MPL 1.0 license
 CDDL-SPL=CDDL 1.0 + SPL 1.0
